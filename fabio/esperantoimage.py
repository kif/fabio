--- conflicted
+++ resolved
@@ -159,11 +159,8 @@
                 except Exception as err:
                     raise RuntimeError("Exception while reading pixel data %s." % err)
             elif self.format == "AGI_BITFIELD":
-<<<<<<< HEAD
                 self.raw_data = infile.read()
                 logger.warning("AGI_BITFIELD decompression is known to be apporximative ... use those data with caution !")
-=======
->>>>>>> 68da197b
                 try:
                     data = agi_bitfield.decompress(infile.read(), self.shape)
                 except Exception as err:
